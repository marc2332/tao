--- conflicted
+++ resolved
@@ -10,20 +10,6 @@
 };
 
 use crate::{dpi::PhysicalSize, window::CursorIcon};
-<<<<<<< HEAD
-use winapi::{
-  ctypes::wchar_t,
-  shared::{
-    minwindef::{BOOL, DWORD, FALSE, TRUE, UINT},
-    windef::{DPI_AWARENESS_CONTEXT, HBITMAP, HICON, HMONITOR, HWND, LPRECT, RECT},
-  },
-  um::{
-    libloaderapi::{GetProcAddress, LoadLibraryA},
-    shellscalingapi::{MONITOR_DPI_TYPE, PROCESS_DPI_AWARENESS},
-    winbase::lstrlenW,
-    winnt::{HRESULT, LONG, LPCSTR},
-    winuser,
-=======
 
 use webview2_com_sys::Windows::Win32::{
   Foundation::{BOOL, FARPROC, HWND, LPARAM, LRESULT, POINT, PWSTR, RECT, WPARAM},
@@ -33,7 +19,6 @@
   UI::{
     Controls::LR_DEFAULTCOLOR, HiDpi::*, KeyboardAndMouseInput::*, TextServices::HKL,
     WindowsAndMessaging::*,
->>>>>>> a6798b3a
   },
 };
 
